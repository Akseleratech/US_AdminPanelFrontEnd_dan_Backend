--- conflicted
+++ resolved
@@ -1,32 +1,8 @@
 import React, { useState } from 'react';
-<<<<<<< HEAD
-import { Search, Plus } from 'lucide-react';
-import SpacesTable from './SpacesTable.jsx';
-import SpaceModal from './SpaceModal.jsx';
-import useSpaces from '../../hooks/useSpaces.js';
-
-const Spaces = () => {
-  const {
-    spaces,
-    loading: spacesLoading,
-    error: spacesError,
-    searchTerm: spaceSearchTerm,
-    setSearchTerm: setSpaceSearchTerm,
-    createSpace,
-    updateSpace,
-    deleteSpace,
-    refresh: refreshSpaces
-  } = useSpaces();
-
-  const [showSpaceModal, setShowSpaceModal] = useState(false);
-  const [modalMode, setModalMode] = useState('add'); // 'add' or 'edit'
-  const [selectedSpace, setSelectedSpace] = useState(null);
-=======
 import { Search, Plus, LayoutGrid, MapPin, Users, Clock } from 'lucide-react';
 
 const Spaces = () => {
   const [searchTerm, setSearchTerm] = useState('');
->>>>>>> e87612a6
   const [notification, setNotification] = useState(null);
 
   const showNotification = (message, type = 'success') => {
@@ -34,56 +10,6 @@
     setTimeout(() => setNotification(null), 5000);
   };
 
-<<<<<<< HEAD
-  const handleAddNew = () => {
-    setSelectedSpace(null);
-    setModalMode('add');
-    setShowSpaceModal(true);
-  };
-
-  const handleEdit = (space) => {
-    setSelectedSpace(space);
-    setModalMode('edit');
-    setShowSpaceModal(true);
-  };
-
-  const handleDelete = async (space) => {
-    if (window.confirm(`Apakah Anda yakin ingin menghapus space "${space.name}"?`)) {
-      try {
-        await deleteSpace(space.id);
-        showNotification(`Space "${space.name}" berhasil dihapus`, 'success');
-      } catch (error) {
-        showNotification(`Gagal menghapus space: ${error.message}`, 'error');
-      }
-    }
-  };
-
-  const handleSaveSpace = async (spaceData) => {
-    try {
-      console.log('Spaces: handleSaveSpace called with:', spaceData);
-      console.log('Spaces: modalMode:', modalMode);
-      
-      if (modalMode === 'add') {
-        console.log('Spaces: Calling createSpace...');
-        const result = await createSpace(spaceData);
-        console.log('Spaces: createSpace result:', result);
-        showNotification('Space baru berhasil ditambahkan', 'success');
-      } else {
-        console.log('Spaces: Calling updateSpace...');
-        const result = await updateSpace(selectedSpace.id, spaceData);
-        console.log('Spaces: updateSpace result:', result);
-        showNotification('Space berhasil diperbarui', 'success');
-      }
-      setShowSpaceModal(false);
-      setSelectedSpace(null);
-    } catch (error) {
-      console.error('Spaces: Error in handleSaveSpace:', error);
-      const errorMessage = error.message || 'Unknown error occurred';
-      showNotification(`Gagal ${modalMode === 'add' ? 'menambah' : 'memperbarui'} space: ${errorMessage}`, 'error');
-      throw error; // Let the modal handle the error display
-    }
-  };
-=======
   // Mock data untuk demonstrasi - ini akan diganti dengan data real nanti
   const spaces = [
     {
@@ -133,15 +59,14 @@
     }
   };
 
-     const getTypeIcon = (type) => {
-     switch (type) {
-       case 'Meeting Room': return <Users className="w-4 h-4" />;
-       case 'Co-working': return <LayoutGrid className="w-4 h-4" />;
-       case 'Private Office': return <MapPin className="w-4 h-4" />;
-       default: return <LayoutGrid className="w-4 h-4" />;
-     }
-   };
->>>>>>> e87612a6
+  const getTypeIcon = (type) => {
+    switch (type) {
+      case 'Meeting Room': return <Users className="w-4 h-4" />;
+      case 'Co-working': return <LayoutGrid className="w-4 h-4" />;
+      case 'Private Office': return <MapPin className="w-4 h-4" />;
+      default: return <LayoutGrid className="w-4 h-4" />;
+    }
+  };
 
   return (
     <div className="space-y-6">
@@ -183,9 +108,9 @@
               <p className="text-sm font-medium text-gray-600">Total Spaces</p>
               <p className="text-2xl font-bold text-gray-900">{spaces.length}</p>
             </div>
-                         <div className="p-3 bg-blue-100 rounded-full">
-               <LayoutGrid className="w-6 h-6 text-blue-600" />
-             </div>
+            <div className="p-3 bg-blue-100 rounded-full">
+              <LayoutGrid className="w-6 h-6 text-blue-600" />
+            </div>
           </div>
         </div>
 
@@ -239,141 +164,126 @@
             <Search className="w-5 h-5 absolute left-3 top-1/2 transform -translate-y-1/2 text-gray-400" />
             <input
               type="text"
-<<<<<<< HEAD
-              value={spaceSearchTerm}
-              onChange={(e) => setSpaceSearchTerm(e.target.value)}
-=======
               value={searchTerm}
               onChange={(e) => setSearchTerm(e.target.value)}
->>>>>>> e87612a6
               placeholder="Search spaces..."
               className="pl-10 pr-4 py-2 border border-gray-300 rounded-lg focus:outline-none focus:ring-2 ring-primary"
             />
           </div>
         </div>
-        <button
-<<<<<<< HEAD
-          onClick={handleAddNew}
-=======
-          onClick={() => showNotification('Fitur tambah space akan segera tersedia')}
->>>>>>> e87612a6
-          className="flex items-center px-4 py-2 bg-gradient-primary text-white rounded-lg hover:bg-gradient-primary-hover shadow-primary transition-all duration-200"
+
+        <button 
+          className="bg-primary hover:bg-primary-dark text-white px-4 py-2 rounded-lg flex items-center space-x-2 transition-colors"
+          onClick={() => showNotification('Add Space feature coming soon!', 'success')}
         >
-          <Plus className="w-4 h-4 mr-2" />
-          Tambah Space
+          <Plus className="w-5 h-5" />
+          <span>Add Space</span>
         </button>
       </div>
 
-<<<<<<< HEAD
-      {/* Error Display */}
-      {spacesError && (
-        <div className="bg-red-50 border border-red-200 rounded-md p-3 flex items-center">
-          <svg className="w-5 h-5 text-red-500 mr-2" fill="currentColor" viewBox="0 0 20 20">
-            <path fillRule="evenodd" d="M18 10a8 8 0 11-16 0 8 8 0 0116 0zm-7 4a1 1 0 11-2 0 1 1 0 012 0zm-1-9a1 1 0 00-1 1v4a1 1 0 102 0V6a1 1 0 00-1-1z" clipRule="evenodd" />
-          </svg>
-          <span className="text-sm text-red-600">{spacesError}</span>
-          <button
-            onClick={refreshSpaces}
-            className="ml-auto text-red-600 hover:text-red-800"
-          >
-            <svg className="w-4 h-4" fill="currentColor" viewBox="0 0 20 20">
-              <path fillRule="evenodd" d="M4 2a1 1 0 011 1v2.101a7.002 7.002 0 0111.601 2.566 1 1 0 11-1.885.666A5.002 5.002 0 005.999 7H9a1 1 0 010 2H4a1 1 0 01-1-1V3a1 1 0 011-1zm.008 9.057a1 1 0 011.276.61A5.002 5.002 0 0014.001 13H11a1 1 0 110-2h5a1 1 0 011 1v5a1 1 0 11-2 0v-2.101a7.002 7.002 0 01-11.601-2.566 1 1 0 01.61-1.276z" clipRule="evenodd" />
-            </svg>
-          </button>
-        </div>
-      )}
-
-      {/* Table */}
-      <SpacesTable 
-        spaces={spaces} 
-        onEdit={handleEdit} 
-        onDelete={(type, id) => {
-          const space = spaces.find(s => s.id === id);
-          if (space) handleDelete(space);
-        }}
-        loading={spacesLoading}
-      />
-
-      {/* Space Modal */}
-      <SpaceModal
-        isOpen={showSpaceModal}
-        onClose={() => {
-          setShowSpaceModal(false);
-          setSelectedSpace(null);
-        }}
-        onSave={handleSaveSpace}
-        space={selectedSpace}
-        mode={modalMode}
-      />
-=======
-      {/* Spaces Grid */}
-      <div className="grid grid-cols-1 md:grid-cols-2 lg:grid-cols-3 gap-6">
-        {filteredSpaces.map((space) => (
-          <div key={space.id} className="bg-white rounded-lg shadow-md overflow-hidden hover:shadow-lg transition-shadow">
-            <div className="p-6">
-              <div className="flex items-center justify-between mb-4">
-                <div className="flex items-center space-x-2">
-                  {getTypeIcon(space.type)}
-                  <h3 className="text-lg font-semibold text-gray-900">{space.name}</h3>
-                </div>
-                <span className={`px-2 py-1 text-xs font-medium rounded-full ${getStatusColor(space.status)}`}>
-                  {space.status}
-                </span>
-              </div>
-
-              <div className="space-y-2 mb-4">
-                <p className="text-sm text-gray-600">
-                  <strong>Type:</strong> {space.type}
-                </p>
-                <p className="text-sm text-gray-600">
-                  <strong>Capacity:</strong> {space.capacity} orang
-                </p>
-                <p className="text-sm text-gray-600">
-                  <strong>Building:</strong> {space.building}
-                </p>
-                <p className="text-sm text-gray-600">
-                  <strong>Location:</strong> {space.location}
-                </p>
-              </div>
-
-              <div className="mb-4">
-                <p className="text-sm font-medium text-gray-700 mb-2">Features:</p>
-                <div className="flex flex-wrap gap-1">
-                  {space.features.map((feature, index) => (
-                    <span key={index} className="px-2 py-1 bg-gray-100 text-gray-700 text-xs rounded">
-                      {feature}
+      {/* Spaces Table */}
+      <div className="bg-white rounded-lg shadow-md overflow-hidden">
+        <div className="overflow-x-auto">
+          <table className="min-w-full divide-y divide-gray-200">
+            <thead className="bg-gray-50">
+              <tr>
+                <th className="px-6 py-3 text-left text-xs font-medium text-gray-500 uppercase tracking-wider">
+                  Space
+                </th>
+                <th className="px-6 py-3 text-left text-xs font-medium text-gray-500 uppercase tracking-wider">
+                  Type
+                </th>
+                <th className="px-6 py-3 text-left text-xs font-medium text-gray-500 uppercase tracking-wider">
+                  Capacity
+                </th>
+                <th className="px-6 py-3 text-left text-xs font-medium text-gray-500 uppercase tracking-wider">
+                  Building
+                </th>
+                <th className="px-6 py-3 text-left text-xs font-medium text-gray-500 uppercase tracking-wider">
+                  Status
+                </th>
+                <th className="px-6 py-3 text-left text-xs font-medium text-gray-500 uppercase tracking-wider">
+                  Features
+                </th>
+                <th className="px-6 py-3 text-left text-xs font-medium text-gray-500 uppercase tracking-wider">
+                  Actions
+                </th>
+              </tr>
+            </thead>
+            <tbody className="bg-white divide-y divide-gray-200">
+              {filteredSpaces.map((space) => (
+                <tr key={space.id} className="hover:bg-gray-50">
+                  <td className="px-6 py-4 whitespace-nowrap">
+                    <div className="flex items-center">
+                      <div className="flex-shrink-0 h-10 w-10">
+                        <div className="h-10 w-10 rounded-lg bg-primary-light flex items-center justify-center">
+                          {getTypeIcon(space.type)}
+                        </div>
+                      </div>
+                      <div className="ml-4">
+                        <div className="text-sm font-medium text-gray-900">{space.name}</div>
+                        <div className="text-sm text-gray-500">{space.location}</div>
+                      </div>
+                    </div>
+                  </td>
+                  <td className="px-6 py-4 whitespace-nowrap">
+                    <div className="text-sm text-gray-900">{space.type}</div>
+                  </td>
+                  <td className="px-6 py-4 whitespace-nowrap">
+                    <div className="text-sm text-gray-900">{space.capacity} people</div>
+                  </td>
+                  <td className="px-6 py-4 whitespace-nowrap">
+                    <div className="text-sm text-gray-900">{space.building}</div>
+                  </td>
+                  <td className="px-6 py-4 whitespace-nowrap">
+                    <span className={`inline-flex items-center px-2.5 py-0.5 rounded-full text-xs font-medium ${getStatusColor(space.status)}`}>
+                      {space.status}
                     </span>
-                  ))}
-                </div>
-              </div>
-
-              <div className="flex space-x-2">
-                <button 
-                  className="flex-1 px-3 py-2 bg-blue-500 text-white text-sm rounded hover:bg-blue-600 transition-colors"
-                  onClick={() => showNotification(`Viewing details for ${space.name}`)}
-                >
-                  View Details
-                </button>
-                <button 
-                  className="flex-1 px-3 py-2 bg-gray-500 text-white text-sm rounded hover:bg-gray-600 transition-colors"
-                  onClick={() => showNotification(`Editing ${space.name}`)}
-                >
-                  Edit
-                </button>
-              </div>
-            </div>
-          </div>
-        ))}
-      </div>
-
-             {filteredSpaces.length === 0 && (
-         <div className="text-center py-12">
-           <LayoutGrid className="w-12 h-12 text-gray-400 mx-auto mb-4" />
-           <h3 className="text-lg font-medium text-gray-900 mb-2">No spaces found</h3>
-           <p className="text-gray-600">Try adjusting your search criteria or add a new space.</p>
-         </div>
-       )}
->>>>>>> e87612a6
+                  </td>
+                  <td className="px-6 py-4 whitespace-nowrap">
+                    <div className="flex flex-wrap gap-1">
+                      {space.features.slice(0, 3).map((feature, index) => (
+                        <span key={index} className="inline-flex items-center px-2 py-1 rounded-md text-xs font-medium bg-gray-100 text-gray-800">
+                          {feature}
+                        </span>
+                      ))}
+                      {space.features.length > 3 && (
+                        <span className="inline-flex items-center px-2 py-1 rounded-md text-xs font-medium bg-gray-100 text-gray-800">
+                          +{space.features.length - 3} more
+                        </span>
+                      )}
+                    </div>
+                  </td>
+                  <td className="px-6 py-4 whitespace-nowrap text-right text-sm font-medium">
+                    <button 
+                      className="text-primary hover:text-primary-dark mr-4"
+                      onClick={() => showNotification('Edit feature coming soon!', 'success')}
+                    >
+                      Edit
+                    </button>
+                    <button 
+                      className="text-red-600 hover:text-red-900"
+                      onClick={() => showNotification('Delete feature coming soon!', 'success')}
+                    >
+                      Delete
+                    </button>
+                  </td>
+                </tr>
+              ))}
+            </tbody>
+          </table>
+        </div>
+
+        {filteredSpaces.length === 0 && (
+          <div className="text-center py-12">
+            <LayoutGrid className="mx-auto h-12 w-12 text-gray-400" />
+            <h3 className="mt-2 text-sm font-medium text-gray-900">No spaces found</h3>
+            <p className="mt-1 text-sm text-gray-500">
+              {searchTerm ? `No spaces match "${searchTerm}"` : 'Get started by creating your first space.'}
+            </p>
+          </div>
+        )}
+      </div>
     </div>
   );
 };
